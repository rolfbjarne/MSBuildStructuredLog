﻿using System;
using System.Collections.Generic;
using System.IO;
using System.Linq;
using System.Text.RegularExpressions;

namespace Microsoft.Build.Logging.StructuredLogger
{
    public class CppAnalyzer
    {
        public class CppTask : Task
        {
            public bool HasTimedBlocks { get; set; }
        }

        public class CppTimedNode
        {
            public DateTime StartTime;
            public DateTime EndTime;
            public string Text;
            public int NodeId;
            public BaseNode Node;
        }

        public class CppAnalyzerNode : NamedNode
        {
            CppAnalyzer cppAnalyzer;

            public CppAnalyzerNode(CppAnalyzer cppAnalyzer)
            {
                this.IsVisible = false;
                this.cppAnalyzer = cppAnalyzer;
            }

            public CppAnalyzer GetCppAnalyzer() => cppAnalyzer;
        }

        // parse for:
        // midl.exe will run on 8 out of 8 file(s) in 8 batches.  Startup phase took 46.0028ms.
        // Task 'CodeStore.idl' took 2244ms.
        // Cleanup phase took 68ms.
        const string regexStartupPhase = @"^.*\.exe will run on (?'activeFiles'[0-9]*) out of (?'totalFiles'[0-9]*) file\(s\) in [0-9]* batches\.\s*Startup phase took (?'msTime'[0-9]*.[0-9]*)ms.$";
        readonly Regex startupPhase = new Regex(regexStartupPhase, RegexOptions.Multiline);
        const string regexCleanupPhase = @"^Cleanup phase took (?'msTime'[0-9]*.[0-9]*)ms.$";
        readonly Regex cleanupPhase = new Regex(regexCleanupPhase, RegexOptions.Multiline);
        const string regexTaskTime = @"^Task '(?'filename'.*)' took (?'msTime'([0-9]*\.[0-9]+|[0-9]+))ms.$";
        readonly Regex TaskTime = new Regex(regexTaskTime, RegexOptions.Multiline);

        // time(C:\Program Files (x86)\Microsoft Visual Studio\2019\Preview\VC\Tools\MSVC\14.24.28218\bin\Hostx86\x86\c1xx.dll)=0.83512s < 985096605139 - 985104956295 > BB [C:\Users\yuehuang\AppData\Local\Temp\123\main36.cpp]
        // time(C:\Program Files(x86)\Microsoft Visual Studio\2019\Preview\VC\Tools\MSVC\14.24.28218\bin\Hostx86\x86\c2.dll)=0.01935s < 985104875296 - 985105068765 > BB[C: \Users\yuehuang\AppData\Local\Temp\123\main47.cpp]
        const string regexBTPlus = @"^time\(.*(c1xx\.dll|c2\.dll)\)=(?'msTime'([0-9]*\.[0-9]+|[0-9]+))s \< (?'startTime'[\d]*) - (?'endTime'[\d]*) \>\s*(BB)?\s*\[(?'filename'[^\]]*)\]$";
        readonly Regex BTPlus = new Regex(regexBTPlus, RegexOptions.Multiline);

        // Lib: Final Total time = 0.00804s < 5881693617253 - 5881693697673 > PB: 143409152 [D:\test\ConsoleApplication2\x64\Debug\ConsoleApplication2.lib] 
        // note: there is trailing white space from the tool
        const string regexLibFinalTime = @"^Lib: Final Total time = (?'msTime'([0-9]*\.[0-9]+|[0-9]+))s \< (?'startTime'[\d]*) - (?'endTime'[\d]*) \>\s*PB:\s*[\d]* \[(?'filename'[^\]]*)\]\s*$";
        readonly Regex libFinalTime = new Regex(regexLibFinalTime, RegexOptions.Multiline);

        //  Pass 1: Interval #1, time = 0.125s
        //    Wait PDB close: Total time = 0.000s
        //    Wait type merge: Total time = 0.000s
        //  Pass 2: Interval #2, time = 0.016s
        //  Final: Total time = 0.141s
        const string regexLinkTotalTime = @"^Final: Total time = (?'msTime'[0-9]*.[0-9]*)s$";
        readonly Regex linkTotalTime = new Regex(regexLinkTotalTime, RegexOptions.Multiline);

        private const string MultiToolTaskName = "MultiToolTask";
        private const string CLTaskName = "CL";
        private const string LinkTaskName = "Link";
        private const string LibTaskName = "LIB";
        private const string filenameRegexMatchName = "filename";
        private const string startTimeRegexMatchName = "startTime";
        private const string endTimeRegexMatchName = "endTime";
        private const string msTimeRegexMatchName = "msTime";
        private const string btplusKeyword = @"time(";
        private const string mttKeyword = " took ";
        private const string mttCleanUpKeyword = "Cleanup phase took ";
        private const string mttStartUpKeyword = "will run on ";
        private const string libKeyword = "Lib: Final Total time =";
        private const string linkKeyword = "Final: Total time =";
        private bool globalBtplus = false;
        private bool globalLibTime = false;
        private bool globalLinkTime = false;

        private TimeSpan oneMilliSecond = TimeSpan.FromMilliseconds(1);
        private static HashSet<string> hashCppTasks = new HashSet<string>() { MultiToolTaskName, CLTaskName, LinkTaskName, LibTaskName };
        private List<CppTimedNode> resultTimedNode = new List<CppTimedNode>();

        public CppAnalyzer()
        {
            globalBtplus = false;
            globalLibTime = false;
            globalLinkTime = false;
        }

        public void AnalyzeEnvironment(NamedNode node)
        {
            // Search for /Bt+ and /TIME in the environment variables
            node.VisitAllChildren<Property>(envProperty =>
            {
                if (envProperty.Name == "_CL_" || envProperty.Name == "__CL__")
                {
                    globalBtplus = envProperty.Value.Contains("/Bt+");
                }
                else if (envProperty.Name == "_LINK_" || envProperty.Name == "__LINK__")
                {
                    globalLinkTime = envProperty.Value.Contains("/TIME");
                }
                else if (envProperty.Name == "_LIB_" || envProperty.Name == "__LIB__")
                {
                    globalLibTime = envProperty.Value.Contains("/TIME");
                }
            });
        }

        public void AppendCppAnalyzer(Build build)
        {
            build.AddChild(new CppAnalyzerNode(this));
        }

        public IEnumerable<CppTimedNode> GetAnalyzedTimedNode()
        {
            return resultTimedNode;
        }

        public void AnalyzeTask(CppTask cppTask)
        {
            // MultiToolTask batches tasks and runs them in parallel.
            // For this view, de-batch them into individual task units.
            if ((cppTask.Name == MultiToolTaskName || cppTask.Name == CLTaskName) && cppTask.HasChildren)
            {
                bool usingBTTime = globalBtplus;
                Dictionary<string, CppTimedNode> blocks = new();
                DateTime taskStartTime = cppTask.StartTime;
                DateTime taskCleanUpTime = cppTask.EndTime;

                foreach (var child in cppTask.Children)
                {
                    if (child is TimedMessage message)
                    {
                        DateTime endTime = DateTime.MinValue;
                        DateTime startTime = DateTime.MinValue;
                        string messageText = message.Text;
                        string filename;

                        if ((usingBTTime && message.Text.StartsWith(btplusKeyword)) || (!usingBTTime && message.Text.Contains(mttKeyword)))
                        {
                            Match match = usingBTTime ? BTPlus.Match(message.Text) : TaskTime.Match(message.Text);
                            if (match.Success)
                            {
                                if (usingBTTime)
                                {
                                    // Matching Bt+
                                    filename = match.Groups[filenameRegexMatchName].Value;
                                    string startTimeValue = match.Groups[startTimeRegexMatchName].Value;
                                    string endTimeValue = match.Groups[endTimeRegexMatchName].Value;
                                    string isC1 = match.Groups[endTimeRegexMatchName].Value;
                                    if (long.TryParse(startTimeValue, out long tryStartTime) && long.TryParse(endTimeValue, out long tryEndTime) && !string.IsNullOrWhiteSpace(filename))
                                    {
                                        startTime = new DateTime(tryStartTime);
                                        endTime = new DateTime(tryEndTime);
                                        messageText = Path.GetFileName(filename);
                                    }
                                }
                                else
                                {
                                    // MTT messages only print duration, assume that timestamp of the message is the end.
                                    // Round 10ms from end time to compensate for the latency in logging and to make the graph look better.
                                    filename = match.Groups[filenameRegexMatchName].Value;
                                    string msTime = match.Groups[msTimeRegexMatchName].Value;
                                    if (double.TryParse(msTime, out double tryValue) && !string.IsNullOrWhiteSpace(filename))
                                    {
                                        startTime = message.Timestamp - TimeSpan.FromMilliseconds(tryValue);
                                        endTime = message.Timestamp - TimeSpan.FromMilliseconds(10);
                                        messageText = Path.GetFileName(filename);
                                    }
                                }

                                if (startTime > DateTime.MinValue)
                                {
<<<<<<< HEAD
                                    // BT Time prints C1 and C2 as seperate messages, so lets combine to reduce the graph nodes by half.
                                    if (blocks.TryGetValue(filename, out CppTimedNode cppNode))
=======
                                    // BT Time prints C1 and C2 as separate messages, so lets combine to reduce the graph nodes by half.
                                    if (usingBTTime && blocks.TryGetValue(filename, out CppTimedNode cppNode))
>>>>>>> a85e6ed6
                                    {
                                        if (usingBTTime)
                                        {
                                            cppNode.StartTime = new DateTime(Math.Min(cppNode.StartTime.Ticks, startTime.Ticks));
                                            cppNode.EndTime = new DateTime(Math.Max(cppNode.EndTime.Ticks, endTime.Ticks));
                                        }
                                    }
                                    else
                                    {
                                        var block = new CppTimedNode()
                                        {
                                            StartTime = startTime,
                                            EndTime = endTime,
                                            Text = messageText,
                                            Node = message,
                                            NodeId = cppTask.NodeId,
                                        };
                                        blocks.Add(filename, block);
                                    }
                                }
                            }
                        }
                        else if (cppTask.Name == MultiToolTaskName && message.Text.Contains(mttCleanUpKeyword) || message.Text.Contains(mttStartUpKeyword))
                        {
                            var match = startupPhase.Match(message.Text);
                            if (match.Success)
                            {
                                string msTime = match.Groups[msTimeRegexMatchName].Value;
                                if (double.TryParse(msTime, out double tryValue))
                                {
                                    startTime = message.Timestamp - TimeSpan.FromMilliseconds(tryValue) + oneMilliSecond;
                                    endTime = message.Timestamp;
                                    taskStartTime = message.Timestamp;
                                }
                            }
                            else
                            {
                                match = cleanupPhase.Match(message.Text);
                                string msTime = match.Groups[msTimeRegexMatchName].Value;
                                if (double.TryParse(msTime, out double tryValue))
                                {
                                    startTime = message.Timestamp - TimeSpan.FromMilliseconds(tryValue) + oneMilliSecond;
                                    endTime = message.Timestamp;
                                    // taskCleanUpTime is the start time of the cleanup step.
                                    taskCleanUpTime = message.Timestamp - TimeSpan.FromMilliseconds(tryValue);
                                }
                            }

                            if (startTime > DateTime.MinValue)
                            {
                                var block = new CppTimedNode()
                                {
                                    StartTime = startTime,
                                    EndTime = endTime,
                                    Text = messageText,
                                    Node = message,
                                    NodeId = cppTask.NodeId,
                                };

                                // Add these messages to directly to the lane as to avoid mixing with the Bt+ messages.
                                resultTimedNode.Add(block);
                                cppTask.HasTimedBlocks = true;
                            }
                        }
                    }

                    if (!usingBTTime && child is Property property)
                    {
                        if (property.Name == Strings.CommandLineArguments && property.Value.Contains("/Bt+"))
                        {
                            usingBTTime = true;
                        }
                    }
                }

                if (usingBTTime && blocks.Count > 0)
                {
                    // BT+ timestamp is not a global time, but is relative to the first instance (see QueryPerformanceCounter)
                    // so compute the offset and align it to the right.
                    DateTime offset = blocks.Values.Min(p => p.StartTime);
                    TimeSpan totalDuration = blocks.Values.Max(p => p.EndTime) - offset;

                    var innerDuration = taskCleanUpTime - taskStartTime;
                    if (totalDuration > TimeSpan.Zero)
                    {
                        taskStartTime += TimeSpan.FromTicks((innerDuration - totalDuration).Ticks);
                        foreach (CppTimedNode block in blocks.Values)
                        {
                            block.StartTime = taskStartTime + block.StartTime.Subtract(offset);
                            block.EndTime = taskStartTime + block.EndTime.Subtract(offset);
                        }
                    }
                }

                if (blocks.Count > 0)
                {
                    resultTimedNode.AddRange(blocks.Values);
                    cppTask.HasTimedBlocks = true;
                }
            }
            else if (cppTask.Name == LibTaskName && cppTask.HasChildren)
            {
                bool usingLibTime = globalLibTime;

                foreach (var child in cppTask.Children)
                {
                    if (usingLibTime && child is TimedMessage message && message.Text.Contains(libKeyword))
                    {
                        DateTime endTime = DateTime.MinValue;
                        DateTime startTime = DateTime.MinValue;
                        string messageText = message.Text;

                        var match = libFinalTime.Match(message.Text);
                        if (match.Success)
                        {
                            string filename = match.Groups[filenameRegexMatchName].Value;
                            string startTimeValue = match.Groups[startTimeRegexMatchName].Value;
                            string endTimeValue = match.Groups[endTimeRegexMatchName].Value;
                            if (long.TryParse(startTimeValue, out long tryStartTime) && long.TryParse(endTimeValue, out long tryEndTime) && !string.IsNullOrWhiteSpace(filename))
                            {
                                var duration = tryEndTime - tryStartTime;
                                startTime = message.Timestamp - TimeSpan.FromTicks(duration);
                                endTime = message.Timestamp;
                                messageText = Path.GetFileName(filename);
                            }
                        }

                        if (startTime > DateTime.MinValue)
                        {
                            var block = new CppTimedNode()
                            {
                                StartTime = startTime,
                                EndTime = endTime,
                                Text = messageText,
                                Node = message,
                                NodeId = cppTask.NodeId,
                            };

                            resultTimedNode.Add(block);
                            cppTask.HasTimedBlocks = true;
                        }
                    }
                    else if (!usingLibTime && child is Property property)
                    {
                        if (property.Name == Strings.CommandLineArguments && property.Value.Contains("/TIME"))
                        {
                            usingLibTime = true;
                        }
                    }
                }
            }
            else if (cppTask.Name == LinkTaskName && cppTask.HasChildren)
            {
                bool usingLinkTime = globalLinkTime;

                foreach (var child in cppTask.Children)
                {
                    if (child is TimedMessage message && message.Text.Contains(linkKeyword))
                    {
                        DateTime endTime = DateTime.MinValue;
                        DateTime startTime = DateTime.MinValue;
                        string messageText = message.Text;

                        var match = linkTotalTime.Match(message.Text);
                        if (match.Success)
                        {
                            string secTime = match.Groups[msTimeRegexMatchName].Value;
                            if (double.TryParse(secTime, out double trySecTime))
                            {
                                startTime = message.Timestamp - TimeSpan.FromSeconds(trySecTime);
                                endTime = message.Timestamp;
                            }
                        }

                        if (startTime > DateTime.MinValue)
                        {
                            var block = new CppTimedNode()
                            {
                                StartTime = startTime,
                                EndTime = endTime,
                                Text = messageText,
                                Node = message,
                                NodeId = cppTask.NodeId,
                            };

                            resultTimedNode.Add(block);
                            cppTask.HasTimedBlocks = true;
                        }
                    }
                    else if (!usingLinkTime && child is Property property)
                    {
                        if (property.Name == Strings.CommandLineArguments && property.Value.Contains("/TIME"))
                        {
                            usingLinkTime = true;
                        }
                    }
                }
            }
        }
    }
}
<|MERGE_RESOLUTION|>--- conflicted
+++ resolved
@@ -1,388 +1,383 @@
-﻿using System;
-using System.Collections.Generic;
-using System.IO;
-using System.Linq;
-using System.Text.RegularExpressions;
-
-namespace Microsoft.Build.Logging.StructuredLogger
-{
-    public class CppAnalyzer
-    {
-        public class CppTask : Task
-        {
-            public bool HasTimedBlocks { get; set; }
-        }
-
-        public class CppTimedNode
-        {
-            public DateTime StartTime;
-            public DateTime EndTime;
-            public string Text;
-            public int NodeId;
-            public BaseNode Node;
-        }
-
-        public class CppAnalyzerNode : NamedNode
-        {
-            CppAnalyzer cppAnalyzer;
-
-            public CppAnalyzerNode(CppAnalyzer cppAnalyzer)
-            {
-                this.IsVisible = false;
-                this.cppAnalyzer = cppAnalyzer;
-            }
-
-            public CppAnalyzer GetCppAnalyzer() => cppAnalyzer;
-        }
-
-        // parse for:
-        // midl.exe will run on 8 out of 8 file(s) in 8 batches.  Startup phase took 46.0028ms.
-        // Task 'CodeStore.idl' took 2244ms.
-        // Cleanup phase took 68ms.
-        const string regexStartupPhase = @"^.*\.exe will run on (?'activeFiles'[0-9]*) out of (?'totalFiles'[0-9]*) file\(s\) in [0-9]* batches\.\s*Startup phase took (?'msTime'[0-9]*.[0-9]*)ms.$";
-        readonly Regex startupPhase = new Regex(regexStartupPhase, RegexOptions.Multiline);
-        const string regexCleanupPhase = @"^Cleanup phase took (?'msTime'[0-9]*.[0-9]*)ms.$";
-        readonly Regex cleanupPhase = new Regex(regexCleanupPhase, RegexOptions.Multiline);
-        const string regexTaskTime = @"^Task '(?'filename'.*)' took (?'msTime'([0-9]*\.[0-9]+|[0-9]+))ms.$";
-        readonly Regex TaskTime = new Regex(regexTaskTime, RegexOptions.Multiline);
-
-        // time(C:\Program Files (x86)\Microsoft Visual Studio\2019\Preview\VC\Tools\MSVC\14.24.28218\bin\Hostx86\x86\c1xx.dll)=0.83512s < 985096605139 - 985104956295 > BB [C:\Users\yuehuang\AppData\Local\Temp\123\main36.cpp]
-        // time(C:\Program Files(x86)\Microsoft Visual Studio\2019\Preview\VC\Tools\MSVC\14.24.28218\bin\Hostx86\x86\c2.dll)=0.01935s < 985104875296 - 985105068765 > BB[C: \Users\yuehuang\AppData\Local\Temp\123\main47.cpp]
-        const string regexBTPlus = @"^time\(.*(c1xx\.dll|c2\.dll)\)=(?'msTime'([0-9]*\.[0-9]+|[0-9]+))s \< (?'startTime'[\d]*) - (?'endTime'[\d]*) \>\s*(BB)?\s*\[(?'filename'[^\]]*)\]$";
-        readonly Regex BTPlus = new Regex(regexBTPlus, RegexOptions.Multiline);
-
-        // Lib: Final Total time = 0.00804s < 5881693617253 - 5881693697673 > PB: 143409152 [D:\test\ConsoleApplication2\x64\Debug\ConsoleApplication2.lib] 
-        // note: there is trailing white space from the tool
-        const string regexLibFinalTime = @"^Lib: Final Total time = (?'msTime'([0-9]*\.[0-9]+|[0-9]+))s \< (?'startTime'[\d]*) - (?'endTime'[\d]*) \>\s*PB:\s*[\d]* \[(?'filename'[^\]]*)\]\s*$";
-        readonly Regex libFinalTime = new Regex(regexLibFinalTime, RegexOptions.Multiline);
-
-        //  Pass 1: Interval #1, time = 0.125s
-        //    Wait PDB close: Total time = 0.000s
-        //    Wait type merge: Total time = 0.000s
-        //  Pass 2: Interval #2, time = 0.016s
-        //  Final: Total time = 0.141s
-        const string regexLinkTotalTime = @"^Final: Total time = (?'msTime'[0-9]*.[0-9]*)s$";
-        readonly Regex linkTotalTime = new Regex(regexLinkTotalTime, RegexOptions.Multiline);
-
-        private const string MultiToolTaskName = "MultiToolTask";
-        private const string CLTaskName = "CL";
-        private const string LinkTaskName = "Link";
-        private const string LibTaskName = "LIB";
-        private const string filenameRegexMatchName = "filename";
-        private const string startTimeRegexMatchName = "startTime";
-        private const string endTimeRegexMatchName = "endTime";
-        private const string msTimeRegexMatchName = "msTime";
-        private const string btplusKeyword = @"time(";
-        private const string mttKeyword = " took ";
-        private const string mttCleanUpKeyword = "Cleanup phase took ";
-        private const string mttStartUpKeyword = "will run on ";
-        private const string libKeyword = "Lib: Final Total time =";
-        private const string linkKeyword = "Final: Total time =";
-        private bool globalBtplus = false;
-        private bool globalLibTime = false;
-        private bool globalLinkTime = false;
-
-        private TimeSpan oneMilliSecond = TimeSpan.FromMilliseconds(1);
-        private static HashSet<string> hashCppTasks = new HashSet<string>() { MultiToolTaskName, CLTaskName, LinkTaskName, LibTaskName };
-        private List<CppTimedNode> resultTimedNode = new List<CppTimedNode>();
-
-        public CppAnalyzer()
-        {
-            globalBtplus = false;
-            globalLibTime = false;
-            globalLinkTime = false;
-        }
-
-        public void AnalyzeEnvironment(NamedNode node)
-        {
-            // Search for /Bt+ and /TIME in the environment variables
-            node.VisitAllChildren<Property>(envProperty =>
-            {
-                if (envProperty.Name == "_CL_" || envProperty.Name == "__CL__")
-                {
-                    globalBtplus = envProperty.Value.Contains("/Bt+");
-                }
-                else if (envProperty.Name == "_LINK_" || envProperty.Name == "__LINK__")
-                {
-                    globalLinkTime = envProperty.Value.Contains("/TIME");
-                }
-                else if (envProperty.Name == "_LIB_" || envProperty.Name == "__LIB__")
-                {
-                    globalLibTime = envProperty.Value.Contains("/TIME");
-                }
-            });
-        }
-
-        public void AppendCppAnalyzer(Build build)
-        {
-            build.AddChild(new CppAnalyzerNode(this));
-        }
-
-        public IEnumerable<CppTimedNode> GetAnalyzedTimedNode()
-        {
-            return resultTimedNode;
-        }
-
-        public void AnalyzeTask(CppTask cppTask)
-        {
-            // MultiToolTask batches tasks and runs them in parallel.
-            // For this view, de-batch them into individual task units.
-            if ((cppTask.Name == MultiToolTaskName || cppTask.Name == CLTaskName) && cppTask.HasChildren)
-            {
-                bool usingBTTime = globalBtplus;
-                Dictionary<string, CppTimedNode> blocks = new();
-                DateTime taskStartTime = cppTask.StartTime;
-                DateTime taskCleanUpTime = cppTask.EndTime;
-
-                foreach (var child in cppTask.Children)
-                {
-                    if (child is TimedMessage message)
-                    {
-                        DateTime endTime = DateTime.MinValue;
-                        DateTime startTime = DateTime.MinValue;
-                        string messageText = message.Text;
-                        string filename;
-
-                        if ((usingBTTime && message.Text.StartsWith(btplusKeyword)) || (!usingBTTime && message.Text.Contains(mttKeyword)))
-                        {
-                            Match match = usingBTTime ? BTPlus.Match(message.Text) : TaskTime.Match(message.Text);
-                            if (match.Success)
-                            {
-                                if (usingBTTime)
-                                {
-                                    // Matching Bt+
-                                    filename = match.Groups[filenameRegexMatchName].Value;
-                                    string startTimeValue = match.Groups[startTimeRegexMatchName].Value;
-                                    string endTimeValue = match.Groups[endTimeRegexMatchName].Value;
-                                    string isC1 = match.Groups[endTimeRegexMatchName].Value;
-                                    if (long.TryParse(startTimeValue, out long tryStartTime) && long.TryParse(endTimeValue, out long tryEndTime) && !string.IsNullOrWhiteSpace(filename))
-                                    {
-                                        startTime = new DateTime(tryStartTime);
-                                        endTime = new DateTime(tryEndTime);
-                                        messageText = Path.GetFileName(filename);
-                                    }
-                                }
-                                else
-                                {
-                                    // MTT messages only print duration, assume that timestamp of the message is the end.
-                                    // Round 10ms from end time to compensate for the latency in logging and to make the graph look better.
-                                    filename = match.Groups[filenameRegexMatchName].Value;
-                                    string msTime = match.Groups[msTimeRegexMatchName].Value;
-                                    if (double.TryParse(msTime, out double tryValue) && !string.IsNullOrWhiteSpace(filename))
-                                    {
-                                        startTime = message.Timestamp - TimeSpan.FromMilliseconds(tryValue);
-                                        endTime = message.Timestamp - TimeSpan.FromMilliseconds(10);
-                                        messageText = Path.GetFileName(filename);
-                                    }
-                                }
-
-                                if (startTime > DateTime.MinValue)
-                                {
-<<<<<<< HEAD
-                                    // BT Time prints C1 and C2 as seperate messages, so lets combine to reduce the graph nodes by half.
-                                    if (blocks.TryGetValue(filename, out CppTimedNode cppNode))
-=======
-                                    // BT Time prints C1 and C2 as separate messages, so lets combine to reduce the graph nodes by half.
-                                    if (usingBTTime && blocks.TryGetValue(filename, out CppTimedNode cppNode))
->>>>>>> a85e6ed6
-                                    {
-                                        if (usingBTTime)
-                                        {
-                                            cppNode.StartTime = new DateTime(Math.Min(cppNode.StartTime.Ticks, startTime.Ticks));
-                                            cppNode.EndTime = new DateTime(Math.Max(cppNode.EndTime.Ticks, endTime.Ticks));
-                                        }
-                                    }
-                                    else
-                                    {
-                                        var block = new CppTimedNode()
-                                        {
-                                            StartTime = startTime,
-                                            EndTime = endTime,
-                                            Text = messageText,
-                                            Node = message,
-                                            NodeId = cppTask.NodeId,
-                                        };
-                                        blocks.Add(filename, block);
-                                    }
-                                }
-                            }
-                        }
-                        else if (cppTask.Name == MultiToolTaskName && message.Text.Contains(mttCleanUpKeyword) || message.Text.Contains(mttStartUpKeyword))
-                        {
-                            var match = startupPhase.Match(message.Text);
-                            if (match.Success)
-                            {
-                                string msTime = match.Groups[msTimeRegexMatchName].Value;
-                                if (double.TryParse(msTime, out double tryValue))
-                                {
-                                    startTime = message.Timestamp - TimeSpan.FromMilliseconds(tryValue) + oneMilliSecond;
-                                    endTime = message.Timestamp;
-                                    taskStartTime = message.Timestamp;
-                                }
-                            }
-                            else
-                            {
-                                match = cleanupPhase.Match(message.Text);
-                                string msTime = match.Groups[msTimeRegexMatchName].Value;
-                                if (double.TryParse(msTime, out double tryValue))
-                                {
-                                    startTime = message.Timestamp - TimeSpan.FromMilliseconds(tryValue) + oneMilliSecond;
-                                    endTime = message.Timestamp;
-                                    // taskCleanUpTime is the start time of the cleanup step.
-                                    taskCleanUpTime = message.Timestamp - TimeSpan.FromMilliseconds(tryValue);
-                                }
-                            }
-
-                            if (startTime > DateTime.MinValue)
-                            {
-                                var block = new CppTimedNode()
-                                {
-                                    StartTime = startTime,
-                                    EndTime = endTime,
-                                    Text = messageText,
-                                    Node = message,
-                                    NodeId = cppTask.NodeId,
-                                };
-
-                                // Add these messages to directly to the lane as to avoid mixing with the Bt+ messages.
-                                resultTimedNode.Add(block);
-                                cppTask.HasTimedBlocks = true;
-                            }
-                        }
-                    }
-
-                    if (!usingBTTime && child is Property property)
-                    {
-                        if (property.Name == Strings.CommandLineArguments && property.Value.Contains("/Bt+"))
-                        {
-                            usingBTTime = true;
-                        }
-                    }
-                }
-
-                if (usingBTTime && blocks.Count > 0)
-                {
-                    // BT+ timestamp is not a global time, but is relative to the first instance (see QueryPerformanceCounter)
-                    // so compute the offset and align it to the right.
-                    DateTime offset = blocks.Values.Min(p => p.StartTime);
-                    TimeSpan totalDuration = blocks.Values.Max(p => p.EndTime) - offset;
-
-                    var innerDuration = taskCleanUpTime - taskStartTime;
-                    if (totalDuration > TimeSpan.Zero)
-                    {
-                        taskStartTime += TimeSpan.FromTicks((innerDuration - totalDuration).Ticks);
-                        foreach (CppTimedNode block in blocks.Values)
-                        {
-                            block.StartTime = taskStartTime + block.StartTime.Subtract(offset);
-                            block.EndTime = taskStartTime + block.EndTime.Subtract(offset);
-                        }
-                    }
-                }
-
-                if (blocks.Count > 0)
-                {
-                    resultTimedNode.AddRange(blocks.Values);
-                    cppTask.HasTimedBlocks = true;
-                }
-            }
-            else if (cppTask.Name == LibTaskName && cppTask.HasChildren)
-            {
-                bool usingLibTime = globalLibTime;
-
-                foreach (var child in cppTask.Children)
-                {
-                    if (usingLibTime && child is TimedMessage message && message.Text.Contains(libKeyword))
-                    {
-                        DateTime endTime = DateTime.MinValue;
-                        DateTime startTime = DateTime.MinValue;
-                        string messageText = message.Text;
-
-                        var match = libFinalTime.Match(message.Text);
-                        if (match.Success)
-                        {
-                            string filename = match.Groups[filenameRegexMatchName].Value;
-                            string startTimeValue = match.Groups[startTimeRegexMatchName].Value;
-                            string endTimeValue = match.Groups[endTimeRegexMatchName].Value;
-                            if (long.TryParse(startTimeValue, out long tryStartTime) && long.TryParse(endTimeValue, out long tryEndTime) && !string.IsNullOrWhiteSpace(filename))
-                            {
-                                var duration = tryEndTime - tryStartTime;
-                                startTime = message.Timestamp - TimeSpan.FromTicks(duration);
-                                endTime = message.Timestamp;
-                                messageText = Path.GetFileName(filename);
-                            }
-                        }
-
-                        if (startTime > DateTime.MinValue)
-                        {
-                            var block = new CppTimedNode()
-                            {
-                                StartTime = startTime,
-                                EndTime = endTime,
-                                Text = messageText,
-                                Node = message,
-                                NodeId = cppTask.NodeId,
-                            };
-
-                            resultTimedNode.Add(block);
-                            cppTask.HasTimedBlocks = true;
-                        }
-                    }
-                    else if (!usingLibTime && child is Property property)
-                    {
-                        if (property.Name == Strings.CommandLineArguments && property.Value.Contains("/TIME"))
-                        {
-                            usingLibTime = true;
-                        }
-                    }
-                }
-            }
-            else if (cppTask.Name == LinkTaskName && cppTask.HasChildren)
-            {
-                bool usingLinkTime = globalLinkTime;
-
-                foreach (var child in cppTask.Children)
-                {
-                    if (child is TimedMessage message && message.Text.Contains(linkKeyword))
-                    {
-                        DateTime endTime = DateTime.MinValue;
-                        DateTime startTime = DateTime.MinValue;
-                        string messageText = message.Text;
-
-                        var match = linkTotalTime.Match(message.Text);
-                        if (match.Success)
-                        {
-                            string secTime = match.Groups[msTimeRegexMatchName].Value;
-                            if (double.TryParse(secTime, out double trySecTime))
-                            {
-                                startTime = message.Timestamp - TimeSpan.FromSeconds(trySecTime);
-                                endTime = message.Timestamp;
-                            }
-                        }
-
-                        if (startTime > DateTime.MinValue)
-                        {
-                            var block = new CppTimedNode()
-                            {
-                                StartTime = startTime,
-                                EndTime = endTime,
-                                Text = messageText,
-                                Node = message,
-                                NodeId = cppTask.NodeId,
-                            };
-
-                            resultTimedNode.Add(block);
-                            cppTask.HasTimedBlocks = true;
-                        }
-                    }
-                    else if (!usingLinkTime && child is Property property)
-                    {
-                        if (property.Name == Strings.CommandLineArguments && property.Value.Contains("/TIME"))
-                        {
-                            usingLinkTime = true;
-                        }
-                    }
-                }
-            }
-        }
-    }
-}
+﻿using System;
+using System.Collections.Generic;
+using System.IO;
+using System.Linq;
+using System.Text.RegularExpressions;
+
+namespace Microsoft.Build.Logging.StructuredLogger
+{
+    public class CppAnalyzer
+    {
+        public class CppTask : Task
+        {
+            public bool HasTimedBlocks { get; set; }
+        }
+
+        public class CppTimedNode
+        {
+            public DateTime StartTime;
+            public DateTime EndTime;
+            public string Text;
+            public int NodeId;
+            public BaseNode Node;
+        }
+
+        public class CppAnalyzerNode : NamedNode
+        {
+            CppAnalyzer cppAnalyzer;
+
+            public CppAnalyzerNode(CppAnalyzer cppAnalyzer)
+            {
+                this.IsVisible = false;
+                this.cppAnalyzer = cppAnalyzer;
+            }
+
+            public CppAnalyzer GetCppAnalyzer() => cppAnalyzer;
+        }
+
+        // parse for:
+        // midl.exe will run on 8 out of 8 file(s) in 8 batches.  Startup phase took 46.0028ms.
+        // Task 'CodeStore.idl' took 2244ms.
+        // Cleanup phase took 68ms.
+        const string regexStartupPhase = @"^.*\.exe will run on (?'activeFiles'[0-9]*) out of (?'totalFiles'[0-9]*) file\(s\) in [0-9]* batches\.\s*Startup phase took (?'msTime'[0-9]*.[0-9]*)ms.$";
+        readonly Regex startupPhase = new Regex(regexStartupPhase, RegexOptions.Multiline);
+        const string regexCleanupPhase = @"^Cleanup phase took (?'msTime'[0-9]*.[0-9]*)ms.$";
+        readonly Regex cleanupPhase = new Regex(regexCleanupPhase, RegexOptions.Multiline);
+        const string regexTaskTime = @"^Task '(?'filename'.*)' took (?'msTime'([0-9]*\.[0-9]+|[0-9]+))ms.$";
+        readonly Regex TaskTime = new Regex(regexTaskTime, RegexOptions.Multiline);
+
+        // time(C:\Program Files (x86)\Microsoft Visual Studio\2019\Preview\VC\Tools\MSVC\14.24.28218\bin\Hostx86\x86\c1xx.dll)=0.83512s < 985096605139 - 985104956295 > BB [C:\Users\yuehuang\AppData\Local\Temp\123\main36.cpp]
+        // time(C:\Program Files(x86)\Microsoft Visual Studio\2019\Preview\VC\Tools\MSVC\14.24.28218\bin\Hostx86\x86\c2.dll)=0.01935s < 985104875296 - 985105068765 > BB[C: \Users\yuehuang\AppData\Local\Temp\123\main47.cpp]
+        const string regexBTPlus = @"^time\(.*(c1xx\.dll|c2\.dll)\)=(?'msTime'([0-9]*\.[0-9]+|[0-9]+))s \< (?'startTime'[\d]*) - (?'endTime'[\d]*) \>\s*(BB)?\s*\[(?'filename'[^\]]*)\]$";
+        readonly Regex BTPlus = new Regex(regexBTPlus, RegexOptions.Multiline);
+
+        // Lib: Final Total time = 0.00804s < 5881693617253 - 5881693697673 > PB: 143409152 [D:\test\ConsoleApplication2\x64\Debug\ConsoleApplication2.lib] 
+        // note: there is trailing white space from the tool
+        const string regexLibFinalTime = @"^Lib: Final Total time = (?'msTime'([0-9]*\.[0-9]+|[0-9]+))s \< (?'startTime'[\d]*) - (?'endTime'[\d]*) \>\s*PB:\s*[\d]* \[(?'filename'[^\]]*)\]\s*$";
+        readonly Regex libFinalTime = new Regex(regexLibFinalTime, RegexOptions.Multiline);
+
+        //  Pass 1: Interval #1, time = 0.125s
+        //    Wait PDB close: Total time = 0.000s
+        //    Wait type merge: Total time = 0.000s
+        //  Pass 2: Interval #2, time = 0.016s
+        //  Final: Total time = 0.141s
+        const string regexLinkTotalTime = @"^Final: Total time = (?'msTime'[0-9]*.[0-9]*)s$";
+        readonly Regex linkTotalTime = new Regex(regexLinkTotalTime, RegexOptions.Multiline);
+
+        private const string MultiToolTaskName = "MultiToolTask";
+        private const string CLTaskName = "CL";
+        private const string LinkTaskName = "Link";
+        private const string LibTaskName = "LIB";
+        private const string filenameRegexMatchName = "filename";
+        private const string startTimeRegexMatchName = "startTime";
+        private const string endTimeRegexMatchName = "endTime";
+        private const string msTimeRegexMatchName = "msTime";
+        private const string btplusKeyword = @"time(";
+        private const string mttKeyword = " took ";
+        private const string mttCleanUpKeyword = "Cleanup phase took ";
+        private const string mttStartUpKeyword = "will run on ";
+        private const string libKeyword = "Lib: Final Total time =";
+        private const string linkKeyword = "Final: Total time =";
+        private bool globalBtplus = false;
+        private bool globalLibTime = false;
+        private bool globalLinkTime = false;
+
+        private TimeSpan oneMilliSecond = TimeSpan.FromMilliseconds(1);
+        private static HashSet<string> hashCppTasks = new HashSet<string>() { MultiToolTaskName, CLTaskName, LinkTaskName, LibTaskName };
+        private List<CppTimedNode> resultTimedNode = new List<CppTimedNode>();
+
+        public CppAnalyzer()
+        {
+            globalBtplus = false;
+            globalLibTime = false;
+            globalLinkTime = false;
+        }
+
+        public void AnalyzeEnvironment(NamedNode node)
+        {
+            // Search for /Bt+ and /TIME in the environment variables
+            node.VisitAllChildren<Property>(envProperty =>
+            {
+                if (envProperty.Name == "_CL_" || envProperty.Name == "__CL__")
+                {
+                    globalBtplus = envProperty.Value.Contains("/Bt+");
+                }
+                else if (envProperty.Name == "_LINK_" || envProperty.Name == "__LINK__")
+                {
+                    globalLinkTime = envProperty.Value.Contains("/TIME");
+                }
+                else if (envProperty.Name == "_LIB_" || envProperty.Name == "__LIB__")
+                {
+                    globalLibTime = envProperty.Value.Contains("/TIME");
+                }
+            });
+        }
+
+        public void AppendCppAnalyzer(Build build)
+        {
+            build.AddChild(new CppAnalyzerNode(this));
+        }
+
+        public IEnumerable<CppTimedNode> GetAnalyzedTimedNode()
+        {
+            return resultTimedNode;
+        }
+
+        public void AnalyzeTask(CppTask cppTask)
+        {
+            // MultiToolTask batches tasks and runs them in parallel.
+            // For this view, de-batch them into individual task units.
+            if ((cppTask.Name == MultiToolTaskName || cppTask.Name == CLTaskName) && cppTask.HasChildren)
+            {
+                bool usingBTTime = globalBtplus;
+                Dictionary<string, CppTimedNode> blocks = new();
+                DateTime taskStartTime = cppTask.StartTime;
+                DateTime taskCleanUpTime = cppTask.EndTime;
+
+                foreach (var child in cppTask.Children)
+                {
+                    if (child is TimedMessage message)
+                    {
+                        DateTime endTime = DateTime.MinValue;
+                        DateTime startTime = DateTime.MinValue;
+                        string messageText = message.Text;
+                        string filename;
+
+                        if ((usingBTTime && message.Text.StartsWith(btplusKeyword)) || (!usingBTTime && message.Text.Contains(mttKeyword)))
+                        {
+                            Match match = usingBTTime ? BTPlus.Match(message.Text) : TaskTime.Match(message.Text);
+                            if (match.Success)
+                            {
+                                if (usingBTTime)
+                                {
+                                    // Matching Bt+
+                                    filename = match.Groups[filenameRegexMatchName].Value;
+                                    string startTimeValue = match.Groups[startTimeRegexMatchName].Value;
+                                    string endTimeValue = match.Groups[endTimeRegexMatchName].Value;
+                                    string isC1 = match.Groups[endTimeRegexMatchName].Value;
+                                    if (long.TryParse(startTimeValue, out long tryStartTime) && long.TryParse(endTimeValue, out long tryEndTime) && !string.IsNullOrWhiteSpace(filename))
+                                    {
+                                        startTime = new DateTime(tryStartTime);
+                                        endTime = new DateTime(tryEndTime);
+                                        messageText = Path.GetFileName(filename);
+                                    }
+                                }
+                                else
+                                {
+                                    // MTT messages only print duration, assume that timestamp of the message is the end.
+                                    // Round 10ms from end time to compensate for the latency in logging and to make the graph look better.
+                                    filename = match.Groups[filenameRegexMatchName].Value;
+                                    string msTime = match.Groups[msTimeRegexMatchName].Value;
+                                    if (double.TryParse(msTime, out double tryValue) && !string.IsNullOrWhiteSpace(filename))
+                                    {
+                                        startTime = message.Timestamp - TimeSpan.FromMilliseconds(tryValue);
+                                        endTime = message.Timestamp - TimeSpan.FromMilliseconds(10);
+                                        messageText = Path.GetFileName(filename);
+                                    }
+                                }
+
+                                if (startTime > DateTime.MinValue)
+                                {
+                                    if (blocks.TryGetValue(filename, out CppTimedNode cppNode))
+                                    {
+                                        // BT Time prints C1 and C2 as seperate messages, so lets combine to reduce the graph nodes by half.
+                                        if (usingBTTime)
+                                        {
+                                            cppNode.StartTime = new DateTime(Math.Min(cppNode.StartTime.Ticks, startTime.Ticks));
+                                            cppNode.EndTime = new DateTime(Math.Max(cppNode.EndTime.Ticks, endTime.Ticks));
+                                        }
+                                    }
+                                    else
+                                    {
+                                        var block = new CppTimedNode()
+                                        {
+                                            StartTime = startTime,
+                                            EndTime = endTime,
+                                            Text = messageText,
+                                            Node = message,
+                                            NodeId = cppTask.NodeId,
+                                        };
+                                        blocks.Add(filename, block);
+                                    }
+                                }
+                            }
+                        }
+                        else if (cppTask.Name == MultiToolTaskName && message.Text.Contains(mttCleanUpKeyword) || message.Text.Contains(mttStartUpKeyword))
+                        {
+                            var match = startupPhase.Match(message.Text);
+                            if (match.Success)
+                            {
+                                string msTime = match.Groups[msTimeRegexMatchName].Value;
+                                if (double.TryParse(msTime, out double tryValue))
+                                {
+                                    startTime = message.Timestamp - TimeSpan.FromMilliseconds(tryValue) + oneMilliSecond;
+                                    endTime = message.Timestamp;
+                                    taskStartTime = message.Timestamp;
+                                }
+                            }
+                            else
+                            {
+                                match = cleanupPhase.Match(message.Text);
+                                string msTime = match.Groups[msTimeRegexMatchName].Value;
+                                if (double.TryParse(msTime, out double tryValue))
+                                {
+                                    startTime = message.Timestamp - TimeSpan.FromMilliseconds(tryValue) + oneMilliSecond;
+                                    endTime = message.Timestamp;
+                                    // taskCleanUpTime is the start time of the cleanup step.
+                                    taskCleanUpTime = message.Timestamp - TimeSpan.FromMilliseconds(tryValue);
+                                }
+                            }
+
+                            if (startTime > DateTime.MinValue)
+                            {
+                                var block = new CppTimedNode()
+                                {
+                                    StartTime = startTime,
+                                    EndTime = endTime,
+                                    Text = messageText,
+                                    Node = message,
+                                    NodeId = cppTask.NodeId,
+                                };
+
+                                // Add these messages to directly to the lane as to avoid mixing with the Bt+ messages.
+                                resultTimedNode.Add(block);
+                                cppTask.HasTimedBlocks = true;
+                            }
+                        }
+                    }
+
+                    if (!usingBTTime && child is Property property)
+                    {
+                        if (property.Name == Strings.CommandLineArguments && property.Value.Contains("/Bt+"))
+                        {
+                            usingBTTime = true;
+                        }
+                    }
+                }
+
+                if (usingBTTime && blocks.Count > 0)
+                {
+                    // BT+ timestamp is not a global time, but is relative to the first instance (see QueryPerformanceCounter)
+                    // so compute the offset and align it to the right.
+                    DateTime offset = blocks.Values.Min(p => p.StartTime);
+                    TimeSpan totalDuration = blocks.Values.Max(p => p.EndTime) - offset;
+
+                    var innerDuration = taskCleanUpTime - taskStartTime;
+                    if (totalDuration > TimeSpan.Zero)
+                    {
+                        taskStartTime += TimeSpan.FromTicks((innerDuration - totalDuration).Ticks);
+                        foreach (CppTimedNode block in blocks.Values)
+                        {
+                            block.StartTime = taskStartTime + block.StartTime.Subtract(offset);
+                            block.EndTime = taskStartTime + block.EndTime.Subtract(offset);
+                        }
+                    }
+                }
+
+                if (blocks.Count > 0)
+                {
+                    resultTimedNode.AddRange(blocks.Values);
+                    cppTask.HasTimedBlocks = true;
+                }
+            }
+            else if (cppTask.Name == LibTaskName && cppTask.HasChildren)
+            {
+                bool usingLibTime = globalLibTime;
+
+                foreach (var child in cppTask.Children)
+                {
+                    if (usingLibTime && child is TimedMessage message && message.Text.Contains(libKeyword))
+                    {
+                        DateTime endTime = DateTime.MinValue;
+                        DateTime startTime = DateTime.MinValue;
+                        string messageText = message.Text;
+
+                        var match = libFinalTime.Match(message.Text);
+                        if (match.Success)
+                        {
+                            string filename = match.Groups[filenameRegexMatchName].Value;
+                            string startTimeValue = match.Groups[startTimeRegexMatchName].Value;
+                            string endTimeValue = match.Groups[endTimeRegexMatchName].Value;
+                            if (long.TryParse(startTimeValue, out long tryStartTime) && long.TryParse(endTimeValue, out long tryEndTime) && !string.IsNullOrWhiteSpace(filename))
+                            {
+                                var duration = tryEndTime - tryStartTime;
+                                startTime = message.Timestamp - TimeSpan.FromTicks(duration);
+                                endTime = message.Timestamp;
+                                messageText = Path.GetFileName(filename);
+                            }
+                        }
+
+                        if (startTime > DateTime.MinValue)
+                        {
+                            var block = new CppTimedNode()
+                            {
+                                StartTime = startTime,
+                                EndTime = endTime,
+                                Text = messageText,
+                                Node = message,
+                                NodeId = cppTask.NodeId,
+                            };
+
+                            resultTimedNode.Add(block);
+                            cppTask.HasTimedBlocks = true;
+                        }
+                    }
+                    else if (!usingLibTime && child is Property property)
+                    {
+                        if (property.Name == Strings.CommandLineArguments && property.Value.Contains("/TIME"))
+                        {
+                            usingLibTime = true;
+                        }
+                    }
+                }
+            }
+            else if (cppTask.Name == LinkTaskName && cppTask.HasChildren)
+            {
+                bool usingLinkTime = globalLinkTime;
+
+                foreach (var child in cppTask.Children)
+                {
+                    if (child is TimedMessage message && message.Text.Contains(linkKeyword))
+                    {
+                        DateTime endTime = DateTime.MinValue;
+                        DateTime startTime = DateTime.MinValue;
+                        string messageText = message.Text;
+
+                        var match = linkTotalTime.Match(message.Text);
+                        if (match.Success)
+                        {
+                            string secTime = match.Groups[msTimeRegexMatchName].Value;
+                            if (double.TryParse(secTime, out double trySecTime))
+                            {
+                                startTime = message.Timestamp - TimeSpan.FromSeconds(trySecTime);
+                                endTime = message.Timestamp;
+                            }
+                        }
+
+                        if (startTime > DateTime.MinValue)
+                        {
+                            var block = new CppTimedNode()
+                            {
+                                StartTime = startTime,
+                                EndTime = endTime,
+                                Text = messageText,
+                                Node = message,
+                                NodeId = cppTask.NodeId,
+                            };
+
+                            resultTimedNode.Add(block);
+                            cppTask.HasTimedBlocks = true;
+                        }
+                    }
+                    else if (!usingLinkTime && child is Property property)
+                    {
+                        if (property.Name == Strings.CommandLineArguments && property.Value.Contains("/TIME"))
+                        {
+                            usingLinkTime = true;
+                        }
+                    }
+                }
+            }
+        }
+    }
+}