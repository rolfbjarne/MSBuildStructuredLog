--- conflicted
+++ resolved
@@ -1,554 +1,547 @@
-﻿using System;
-using System.Collections.Generic;
-using System.Text;
-using System.Text.RegularExpressions;
-using Microsoft.Build.Framework;
-
-namespace Microsoft.Build.Logging.StructuredLogger
-{
-    public class MessageProcessor
-    {
-        private readonly Construction construction;
-        private readonly StringCache stringTable;
-
-        public StringBuilder DetailedSummary { get; } = new StringBuilder();
-
-        public MessageProcessor(Construction construction, StringCache stringTable)
-        {
-            this.construction = construction;
-            this.stringTable = stringTable;
-        }
-
-        public void Process(BuildMessageEventArgs args)
-        {
-            if (args == null)
-            {
-                return;
-            }
-
-            var message = args.Message;
-            if (string.IsNullOrEmpty(message))
-            {
-                return;
-            }
-
-            if (args.SenderName == "BinaryLogger")
-            {
-                var parameter = ItemGroupParser.ParsePropertyOrItemList(message, string.Empty, stringTable);
-                construction.Build.AddChild(parameter);
-                return;
-            }
-
-            if (message.StartsWith(Strings.ItemGroupIncludeMessagePrefix))
-            {
-                AddItemGroup(args, Strings.ItemGroupIncludeMessagePrefix, new AddItem());
-                return;
-            }
-
-            if (message.StartsWith(Strings.OutputItemsMessagePrefix))
-            {
-                var task = GetTask(args);
-
-                //this.construction.Build.Statistics.ReportOutputItemMessage(task, message);
-
-                var folder = task.GetOrCreateNodeWithName<Folder>("OutputItems");
-                var parameter = ItemGroupParser.ParsePropertyOrItemList(message, Strings.OutputItemsMessagePrefix, stringTable);
-                folder.AddChild(parameter);
-                return;
-            }
-
-            if (message.StartsWith(Strings.OutputPropertyMessagePrefix))
-            {
-                var task = GetTask(args);
-                var folder = task.GetOrCreateNodeWithName<Folder>("OutputProperties");
-                var parameter = ItemGroupParser.ParsePropertyOrItemList(message, Strings.OutputPropertyMessagePrefix, stringTable);
-                folder.AddChild(parameter);
-                return;
-            }
-
-            if (message.StartsWith(Strings.ItemGroupRemoveMessagePrefix))
-            {
-                AddItemGroup(args, Strings.ItemGroupRemoveMessagePrefix, new RemoveItem());
-                return;
-            }
-
-            if (message.StartsWith(Strings.PropertyGroupMessagePrefix))
-            {
-                AddPropertyGroup(args, Strings.PropertyGroupMessagePrefix);
-                return;
-            }
-    
-            if (message.StartsWith(Strings.TaskParameterMessagePrefix))
-            {
-                var task = GetTask(args);
-                if (IgnoreParameters(task))
-                {
-                    return;
-                }
-
-                //this.construction.Build.Statistics.ReportTaskParameterMessage(task, message);
-
-                var folder = task.GetOrCreateNodeWithName<Folder>(Strings.Parameters);
-                var parameter = ItemGroupParser.ParsePropertyOrItemList(message, Strings.TaskParameterMessagePrefix, stringTable);
-                folder.AddChild(parameter);
-                return;
-            }
-
-            // A task from assembly message (parses out the task name and assembly path).
-            var match = Strings.UsingTask(message);
-            if (match.Success)
-            {
-                construction.SetTaskAssembly(
-                    stringTable.Intern(match.Groups["task"].Value),
-                    stringTable.Intern(match.Groups["assembly"].Value));
-                return;
-            }
-
-            if (args is TaskCommandLineEventArgs taskArgs)
-            {
-                if (AddCommandLine(taskArgs))
-                {
-                    return;
-                }
-            }
-
-            // Just the generic log message or something we currently don't handle in the object model.
-            AddMessage(args, message);
-        }
-
-        private bool IgnoreParameters(Task task)
-        {
-            string taskName = task.Name;
-            if (taskName == "Message")
-            {
-                return true;
-            }
-
-            return false;
-        }
-
-        private Task GetTask(BuildMessageEventArgs args)
-        {
-            var project = construction.GetOrAddProject(args.BuildEventContext.ProjectContextId);
-            var target = project.GetTargetById(args.BuildEventContext.TargetId);
-            var task = target.GetTaskById(args.BuildEventContext.TaskId);
-            return task;
-        }
-
-        /// <summary>
-        /// Handles BuildMessage event when a property discovery/evaluation is logged.
-        /// </summary>
-        /// <param name="args">The <see cref="BuildMessageEventArgs"/> instance containing the event data.</param>
-        /// <param name="prefix">The prefix string.</param>
-        public void AddPropertyGroup(BuildMessageEventArgs args, string prefix)
-        {
-            string message = args.Message.Substring(prefix.Length);
-
-            var project = construction.GetOrAddProject(args.BuildEventContext.ProjectContextId);
-            var target = project.GetTargetById(args.BuildEventContext.TargetId);
-
-            var kvp = TextUtilities.ParseNameValue(message);
-            target.AddChild(new Property
-            {
-                Name = stringTable.Intern(kvp.Key),
-                Value = stringTable.Intern(kvp.Value)
-            });
-        }
-
-        /// <summary>
-        /// Handles BuildMessage event when an ItemGroup discovery/evaluation is logged.
-        /// </summary>
-        /// <param name="args">The <see cref="BuildMessageEventArgs"/> instance containing the event data.</param>
-        /// <param name="prefix">The prefix string.</param>
-        public void AddItemGroup(BuildMessageEventArgs args, string prefix, NamedNode containerNode)
-        {
-            var project = construction.GetOrAddProject(args.BuildEventContext.ProjectContextId);
-            var target = project.GetTargetById(args.BuildEventContext.TargetId);
-
-            var itemGroup = ItemGroupParser.ParsePropertyOrItemList(args.Message, prefix, stringTable);
-            if (itemGroup is Property property)
-            {
-                itemGroup = new Item
-                {
-                    Text = property.Value
-                };
-                containerNode.Name = property.Name;
-                containerNode.AddChild(itemGroup);
-            }
-            else if (itemGroup is Parameter parameter)
-            {
-                containerNode.Name = parameter.Name;
-                foreach (BaseNode child in parameter.Children)
-                {
-                    child.Parent = null;
-                    containerNode.AddChild(child);
-                }
-            }
-
-            if (target.LastChild is NamedNode last &&
-                last.GetType() == containerNode.GetType() &&
-                last.Name == containerNode.Name)
-            {
-                foreach (BaseNode child in containerNode.Children)
-                {
-                    child.Parent = null;
-                    last.AddChild(child);
-                }
-
-                return;
-            }
-
-            target.AddChild(containerNode);
-        }
-
-        private HashSet<string> evaluationMessagesAlreadySeen = new HashSet<string>(StringComparer.Ordinal);
-
-        private static readonly char[] space = { ' ' };
-
-        /// <summary>
-        /// Handles a generic BuildMessage event and assigns it to the appropriate logging node.
-        /// </summary>
-        /// <param name="args">The <see cref="BuildMessageEventArgs"/> instance containing the event data.</param>
-        public void AddMessage(LazyFormattedBuildEventArgs args, string message)
-        {
-            message = stringTable.Intern(message);
-
-            TreeNode node = null;
-            var messageNode = new Message
-            {
-                Text = message,
-                Timestamp = args.Timestamp
-            };
-            BaseNode nodeToAdd = messageNode;
-
-            if (args.BuildEventContext?.TaskId > 0)
-            {
-                node = construction
-                    .GetOrAddProject(args.BuildEventContext.ProjectContextId)
-                    .GetTargetById(args.BuildEventContext.TargetId)
-                    .GetTaskById(args.BuildEventContext.TaskId);
-                var task = node as Task;
-                if (task != null)
-                {
-                    if (task.Name == "ResolveAssemblyReference")
-                    {
-                        Folder inputs = task.GetOrCreateNodeWithName<Folder>("Inputs");
-                        Folder results = task.FindChild<Folder>("Results");
-                        node = results ?? inputs;
-
-                        if (message.StartsWith("    "))
-                        {
-                            message = message.Substring(4);
-
-                            var parameter = node.FindLastChild<Parameter>();
-                            if (parameter != null)
-                            {
-                                bool thereWasAConflict = Strings.IsThereWasAConflictPrefix(parameter.ToString()); //parameter.ToString().StartsWith(Strings.ThereWasAConflictPrefix);
-                                if (thereWasAConflict)
-                                {
-                                    HandleThereWasAConflict(parameter, message, stringTable);
-                                    return;
-                                }
-
-                                if (!string.IsNullOrWhiteSpace(message))
-                                {
-                                    node = parameter;
-
-                                    if (message.StartsWith("    "))
-                                    {
-                                        message = message.Substring(4);
-
-                                        var lastItem = parameter.FindLastChild<Item>();
-
-                                        // only indent if it's not a "For SearchPath..." message - that one needs to be directly under parameter
-                                        // also don't indent if it's under AssemblyFoldersEx in Results
-                                        if (lastItem != null &&
-                                            !Strings.ForSearchPathPrefix.IsMatch(message) &&
-                                            !parameter.Name.StartsWith("AssemblyFoldersEx"))
-                                        {
-                                            node = lastItem;
-                                        }
-                                    }
-
-                                    if (!string.IsNullOrEmpty(message))
-                                    {
-                                        var equals = message.IndexOf('=');
-                                        if (equals != -1)
-                                        {
-                                            var kvp = TextUtilities.ParseNameValue(message);
-                                            node.AddChild(new Metadata
-                                            {
-                                                Name = stringTable.Intern(kvp.Key.TrimEnd(space)),
-                                                Value = stringTable.Intern(kvp.Value.TrimStart(space))
-                                            });
-                                        }
-                                        else
-                                        {
-                                            node.AddChild(new Item()
-                                            {
-                                                Text = stringTable.Intern(message)
-                                            });
-                                        }
-                                    }
-                                }
-
-                                return;
-                            }
-                        }
-                        else
-                        {
-                            if (results == null)
-                            {
-                                bool isResult = Strings.UnifiedPrimaryReferencePrefix.IsMatch(message) ||
-                                   Strings.PrimaryReferencePrefix.IsMatch(message) ||
-                                   Strings.DependencyPrefix.IsMatch(message) ||
-                                   Strings.UnifiedDependencyPrefix.IsMatch(message) ||
-                                   Strings.AssemblyFoldersExLocation.IsMatch(message) ||
-                                   Strings.IsThereWasAConflictPrefix(message);
-
-                                if (isResult)
-                                {
-                                    results = task.GetOrCreateNodeWithName<Folder>("Results");
-                                    node = results;
-                                }
-                                else
-                                {
-                                    node = inputs;
-                                }
-                            }
-                            else
-                            {
-                                node = results;
-                            }
-
-                            node.GetOrCreateNodeWithName<Parameter>(stringTable.Intern(message.TrimEnd(':')));
-                            return;
-                        }
-                    }
-                    else if (task.Name == "MSBuild")
-                    {
-                        if (message.StartsWith(Strings.GlobalPropertiesPrefix) ||
-                        Strings.AdditionalPropertiesPrefix.IsMatch(message) ||
-                        Strings.OverridingGlobalPropertiesPrefix.IsMatch(message) ||
-                        message.StartsWith(Strings.RemovingPropertiesPrefix))
-                        {
-                            node.GetOrCreateNodeWithName<Folder>(message);
-                            return;
-                        }
-
-                        node = node.FindLastChild<Folder>();
-                        if (message[0] == ' ' && message[1] == ' ')
-                        {
-                            message = message.Substring(2);
-                        }
-
-                        var kvp = TextUtilities.ParseNameValue(message);
-                        if (kvp.Value == "")
-                        {
-                            nodeToAdd = new Item
-                            {
-                                Text = stringTable.Intern(kvp.Key)
-                            };
-                        }
-                        else
-                        {
-                            nodeToAdd = new Property
-                            {
-                                Name = stringTable.Intern(kvp.Key),
-                                Value = stringTable.Intern(kvp.Value)
-                            };
-                        }
-                    }
-                }
-            }
-            else if (args.BuildEventContext?.TargetId > 0)
-            {
-                node = construction
-                    .GetOrAddProject(args.BuildEventContext.ProjectContextId)
-                    .GetTargetById(args.BuildEventContext.TargetId);
-
-                if (Strings.IsTaskSkipped.Match(message).Success)
-                {
-                    messageNode.IsLowRelevance = true;
-                }
-            }
-            else if (args.BuildEventContext?.ProjectContextId > 0)
-            {
-                var project = construction.GetOrAddProject(args.BuildEventContext.ProjectContextId);
-                node = project;
-
-                if (Strings.IsTargetSkipped(message))
-                {
-                    var targetName = stringTable.Intern(TextUtilities.ParseQuotedSubstring(message));
-                    if (targetName != null)
-                    {
-                        node = project.GetOrAddTargetByName(targetName);
-                        messageNode.IsLowRelevance = true;
-                    }
-                }
-            }
-            else if (args.BuildEventContext.EvaluationId != -1)
-            {
-<<<<<<< HEAD
-                var evaluation = construction.EvaluationFolder;
-                var project = evaluation.FindChild<ProjectEvaluation>(p => p.Id == args.BuildEventContext.EvaluationId);
-
-                if (Strings.PropertyReassignment.IsMatch(message))
-=======
-                node = construction.EvaluationFolder;
-
-                var project = node.FindChild<ProjectEvaluation>(p => p.Id == args.BuildEventContext.EvaluationId);
-                if (project != null)
->>>>>>> 6acab16d
-                {
-                    node = project;
-                }
-
-                if (Strings.IsPropertyReassignmentMessage(message))
-                {
-                    var properties = node.GetOrCreateNodeWithName<Folder>(Strings.Properties, true);
-                    node = properties.GetOrCreateNodeWithName<Folder>(Strings.GetPropertyName(message));
-                }
-
-                if (node != null && node.FindChild<Message>(message) != null)
-                {
-                    // avoid duplicate messages
-                    return;
-                }
-            }
-
-            if (node == null)
-            {
-                node = construction.Build;
-
-                if (Strings.IsEvaluationMessage(message))
-                {
-                    if (!evaluationMessagesAlreadySeen.Add(message))
-                    {
-                        return;
-                    }
-
-                    node = construction.EvaluationFolder;
-                }
-                else if (Strings.PropertyReassignment.IsMatch(message))
-                {
-                    if (!evaluationMessagesAlreadySeen.Add(message))
-                    {
-                        return;
-                    }
-                    var properties = construction.EvaluationFolder.GetOrCreateNodeWithName<Folder>(Strings.Properties);
-                    node = properties.GetOrCreateNodeWithName<Folder>(Strings.GetPropertyName(message));
-                }
-                else if (Strings.IsTargetDoesNotExistAndWillBeSkipped(message))
-                {
-                    var folder = construction.EvaluationFolder;
-                    node = folder;
-                    messageNode.IsLowRelevance = true;
-                }
-                else if (args.BuildEventContext != null && (args.BuildEventContext.NodeId == 0 &&
-                       args.BuildEventContext.ProjectContextId == 0 &&
-                       args.BuildEventContext.ProjectInstanceId == 0 &&
-                       args.BuildEventContext.TargetId == 0 &&
-                       args.BuildEventContext.TaskId == 0))
-                {
-                    // must be Detailed Build Summary
-                    // https://github.com/Microsoft/msbuild/blob/master/src/XMakeBuildEngine/BackEnd/Components/Scheduler/Scheduler.cs#L509
-                    DetailedSummary.AppendLine(message);
-                    return;
-                }
-
-            }
-
-            node.AddChild(nodeToAdd);
-        }
-
-        public static void HandleThereWasAConflict(Parameter parameter, string message, StringCache stringTable)
-        {
-            var numberOfLeadingSpaces = TextUtilities.GetNumberOfLeadingSpaces(message);
-            TreeNode node = parameter;
-            switch (numberOfLeadingSpaces)
-            {
-                case 0:
-                    parameter.AddChild(new Item()
-                    {
-                        Text = stringTable.Intern(message)
-                    });
-                    break;
-                case 4:
-                    node = parameter.LastChild as TreeNode ?? node;
-                    Add(node, message, 4);
-                    break;
-                case 6:
-                    {
-                        if (parameter.LastChild is TreeNode item)
-                        {
-                            node = item;
-                            if (item.LastChild is TreeNode item2)
-                            {
-                                node = item2;
-                            }
-                        }
-                        Add(node, message, 6);
-                    }
-                    break;
-                case 8:
-                    {
-                        if (parameter.LastChild is TreeNode item)
-                        {
-                            node = item;
-                            if (item.LastChild is TreeNode item2)
-                            {
-                                node = item2;
-                                if (item2.LastChild is TreeNode item3)
-                                {
-                                    node = item3;
-                                }
-                            }
-                        }
-                        Add(node, message, 8);
-                    }
-                    break;
-                default:
-                    Add(node, message, 0);
-                    break;
-            }
-
-            void Add(TreeNode parent, string text, int spaces)
-            {
-                text = text.Substring(spaces);
-                parent.AddChild(new Item
-                {
-                    Text = stringTable.Intern(text)
-                });
-            }
-        }
-
-        /// <summary>
-        /// Handler for a TaskCommandLine log event. Sets the command line arguments on the appropriate task. 
-        /// </summary>
-        /// <param name="args">The <see cref="TaskCommandLineEventArgs"/> instance containing the event data.</param>
-        public bool AddCommandLine(TaskCommandLineEventArgs args)
-        {
-            var buildEventContext = args.BuildEventContext;
-            if (buildEventContext.ProjectContextId == BuildEventContext.InvalidProjectContextId ||
-                buildEventContext.TargetId == BuildEventContext.InvalidTargetId ||
-                buildEventContext.TaskId == BuildEventContext.InvalidTaskId)
-            {
-                return false;
-            }
-
-            var project = construction.GetOrAddProject(args.BuildEventContext.ProjectContextId);
-            var target = project.GetTargetById(args.BuildEventContext.TargetId);
-
-            // task can be null as per https://github.com/KirillOsenkov/MSBuildStructuredLog/issues/136
-            var task = target.GetTaskById(args.BuildEventContext.TaskId);
-            if (task != null)
-            {
-                task.CommandLineArguments = stringTable.Intern(args.CommandLine);
-                return true;
-            }
-
-            return false;
-        }
-    }
-}
+﻿using System;
+using System.Collections.Generic;
+using System.Text;
+using System.Text.RegularExpressions;
+using Microsoft.Build.Framework;
+
+namespace Microsoft.Build.Logging.StructuredLogger
+{
+    public class MessageProcessor
+    {
+        private readonly Construction construction;
+        private readonly StringCache stringTable;
+
+        public StringBuilder DetailedSummary { get; } = new StringBuilder();
+
+        public MessageProcessor(Construction construction, StringCache stringTable)
+        {
+            this.construction = construction;
+            this.stringTable = stringTable;
+        }
+
+        public void Process(BuildMessageEventArgs args)
+        {
+            if (args == null)
+            {
+                return;
+            }
+
+            var message = args.Message;
+            if (string.IsNullOrEmpty(message))
+            {
+                return;
+            }
+
+            if (args.SenderName == "BinaryLogger")
+            {
+                var parameter = ItemGroupParser.ParsePropertyOrItemList(message, string.Empty, stringTable);
+                construction.Build.AddChild(parameter);
+                return;
+            }
+
+            if (message.StartsWith(Strings.ItemGroupIncludeMessagePrefix))
+            {
+                AddItemGroup(args, Strings.ItemGroupIncludeMessagePrefix, new AddItem());
+                return;
+            }
+
+            if (message.StartsWith(Strings.OutputItemsMessagePrefix))
+            {
+                var task = GetTask(args);
+
+                //this.construction.Build.Statistics.ReportOutputItemMessage(task, message);
+
+                var folder = task.GetOrCreateNodeWithName<Folder>("OutputItems");
+                var parameter = ItemGroupParser.ParsePropertyOrItemList(message, Strings.OutputItemsMessagePrefix, stringTable);
+                folder.AddChild(parameter);
+                return;
+            }
+
+            if (message.StartsWith(Strings.OutputPropertyMessagePrefix))
+            {
+                var task = GetTask(args);
+                var folder = task.GetOrCreateNodeWithName<Folder>("OutputProperties");
+                var parameter = ItemGroupParser.ParsePropertyOrItemList(message, Strings.OutputPropertyMessagePrefix, stringTable);
+                folder.AddChild(parameter);
+                return;
+            }
+
+            if (message.StartsWith(Strings.ItemGroupRemoveMessagePrefix))
+            {
+                AddItemGroup(args, Strings.ItemGroupRemoveMessagePrefix, new RemoveItem());
+                return;
+            }
+
+            if (message.StartsWith(Strings.PropertyGroupMessagePrefix))
+            {
+                AddPropertyGroup(args, Strings.PropertyGroupMessagePrefix);
+                return;
+            }
+    
+            if (message.StartsWith(Strings.TaskParameterMessagePrefix))
+            {
+                var task = GetTask(args);
+                if (IgnoreParameters(task))
+                {
+                    return;
+                }
+
+                //this.construction.Build.Statistics.ReportTaskParameterMessage(task, message);
+
+                var folder = task.GetOrCreateNodeWithName<Folder>(Strings.Parameters);
+                var parameter = ItemGroupParser.ParsePropertyOrItemList(message, Strings.TaskParameterMessagePrefix, stringTable);
+                folder.AddChild(parameter);
+                return;
+            }
+
+            // A task from assembly message (parses out the task name and assembly path).
+            var match = Strings.UsingTask(message);
+            if (match.Success)
+            {
+                construction.SetTaskAssembly(
+                    stringTable.Intern(match.Groups["task"].Value),
+                    stringTable.Intern(match.Groups["assembly"].Value));
+                return;
+            }
+
+            if (args is TaskCommandLineEventArgs taskArgs)
+            {
+                if (AddCommandLine(taskArgs))
+                {
+                    return;
+                }
+            }
+
+            // Just the generic log message or something we currently don't handle in the object model.
+            AddMessage(args, message);
+        }
+
+        private bool IgnoreParameters(Task task)
+        {
+            string taskName = task.Name;
+            if (taskName == "Message")
+            {
+                return true;
+            }
+
+            return false;
+        }
+
+        private Task GetTask(BuildMessageEventArgs args)
+        {
+            var project = construction.GetOrAddProject(args.BuildEventContext.ProjectContextId);
+            var target = project.GetTargetById(args.BuildEventContext.TargetId);
+            var task = target.GetTaskById(args.BuildEventContext.TaskId);
+            return task;
+        }
+
+        /// <summary>
+        /// Handles BuildMessage event when a property discovery/evaluation is logged.
+        /// </summary>
+        /// <param name="args">The <see cref="BuildMessageEventArgs"/> instance containing the event data.</param>
+        /// <param name="prefix">The prefix string.</param>
+        public void AddPropertyGroup(BuildMessageEventArgs args, string prefix)
+        {
+            string message = args.Message.Substring(prefix.Length);
+
+            var project = construction.GetOrAddProject(args.BuildEventContext.ProjectContextId);
+            var target = project.GetTargetById(args.BuildEventContext.TargetId);
+
+            var kvp = TextUtilities.ParseNameValue(message);
+            target.AddChild(new Property
+            {
+                Name = stringTable.Intern(kvp.Key),
+                Value = stringTable.Intern(kvp.Value)
+            });
+        }
+
+        /// <summary>
+        /// Handles BuildMessage event when an ItemGroup discovery/evaluation is logged.
+        /// </summary>
+        /// <param name="args">The <see cref="BuildMessageEventArgs"/> instance containing the event data.</param>
+        /// <param name="prefix">The prefix string.</param>
+        public void AddItemGroup(BuildMessageEventArgs args, string prefix, NamedNode containerNode)
+        {
+            var project = construction.GetOrAddProject(args.BuildEventContext.ProjectContextId);
+            var target = project.GetTargetById(args.BuildEventContext.TargetId);
+
+            var itemGroup = ItemGroupParser.ParsePropertyOrItemList(args.Message, prefix, stringTable);
+            if (itemGroup is Property property)
+            {
+                itemGroup = new Item
+                {
+                    Text = property.Value
+                };
+                containerNode.Name = property.Name;
+                containerNode.AddChild(itemGroup);
+            }
+            else if (itemGroup is Parameter parameter)
+            {
+                containerNode.Name = parameter.Name;
+                foreach (BaseNode child in parameter.Children)
+                {
+                    child.Parent = null;
+                    containerNode.AddChild(child);
+                }
+            }
+
+            if (target.LastChild is NamedNode last &&
+                last.GetType() == containerNode.GetType() &&
+                last.Name == containerNode.Name)
+            {
+                foreach (BaseNode child in containerNode.Children)
+                {
+                    child.Parent = null;
+                    last.AddChild(child);
+                }
+
+                return;
+            }
+
+            target.AddChild(containerNode);
+        }
+
+        private HashSet<string> evaluationMessagesAlreadySeen = new HashSet<string>(StringComparer.Ordinal);
+
+        private static readonly char[] space = { ' ' };
+
+        /// <summary>
+        /// Handles a generic BuildMessage event and assigns it to the appropriate logging node.
+        /// </summary>
+        /// <param name="args">The <see cref="BuildMessageEventArgs"/> instance containing the event data.</param>
+        public void AddMessage(LazyFormattedBuildEventArgs args, string message)
+        {
+            message = stringTable.Intern(message);
+
+            TreeNode node = null;
+            var messageNode = new Message
+            {
+                Text = message,
+                Timestamp = args.Timestamp
+            };
+            BaseNode nodeToAdd = messageNode;
+
+            if (args.BuildEventContext?.TaskId > 0)
+            {
+                node = construction
+                    .GetOrAddProject(args.BuildEventContext.ProjectContextId)
+                    .GetTargetById(args.BuildEventContext.TargetId)
+                    .GetTaskById(args.BuildEventContext.TaskId);
+                var task = node as Task;
+                if (task != null)
+                {
+                    if (task.Name == "ResolveAssemblyReference")
+                    {
+                        Folder inputs = task.GetOrCreateNodeWithName<Folder>("Inputs");
+                        Folder results = task.FindChild<Folder>("Results");
+                        node = results ?? inputs;
+
+                        if (message.StartsWith("    "))
+                        {
+                            message = message.Substring(4);
+
+                            var parameter = node.FindLastChild<Parameter>();
+                            if (parameter != null)
+                            {
+                                bool thereWasAConflict = Strings.IsThereWasAConflictPrefix(parameter.ToString()); //parameter.ToString().StartsWith(Strings.ThereWasAConflictPrefix);
+                                if (thereWasAConflict)
+                                {
+                                    HandleThereWasAConflict(parameter, message, stringTable);
+                                    return;
+                                }
+
+                                if (!string.IsNullOrWhiteSpace(message))
+                                {
+                                    node = parameter;
+
+                                    if (message.StartsWith("    "))
+                                    {
+                                        message = message.Substring(4);
+
+                                        var lastItem = parameter.FindLastChild<Item>();
+
+                                        // only indent if it's not a "For SearchPath..." message - that one needs to be directly under parameter
+                                        // also don't indent if it's under AssemblyFoldersEx in Results
+                                        if (lastItem != null &&
+                                            !Strings.ForSearchPathPrefix.IsMatch(message) &&
+                                            !parameter.Name.StartsWith("AssemblyFoldersEx"))
+                                        {
+                                            node = lastItem;
+                                        }
+                                    }
+
+                                    if (!string.IsNullOrEmpty(message))
+                                    {
+                                        var equals = message.IndexOf('=');
+                                        if (equals != -1)
+                                        {
+                                            var kvp = TextUtilities.ParseNameValue(message);
+                                            node.AddChild(new Metadata
+                                            {
+                                                Name = stringTable.Intern(kvp.Key.TrimEnd(space)),
+                                                Value = stringTable.Intern(kvp.Value.TrimStart(space))
+                                            });
+                                        }
+                                        else
+                                        {
+                                            node.AddChild(new Item()
+                                            {
+                                                Text = stringTable.Intern(message)
+                                            });
+                                        }
+                                    }
+                                }
+
+                                return;
+                            }
+                        }
+                        else
+                        {
+                            if (results == null)
+                            {
+                                bool isResult = Strings.UnifiedPrimaryReferencePrefix.IsMatch(message) ||
+                                   Strings.PrimaryReferencePrefix.IsMatch(message) ||
+                                   Strings.DependencyPrefix.IsMatch(message) ||
+                                   Strings.UnifiedDependencyPrefix.IsMatch(message) ||
+                                   Strings.AssemblyFoldersExLocation.IsMatch(message) ||
+                                   Strings.IsThereWasAConflictPrefix(message);
+
+                                if (isResult)
+                                {
+                                    results = task.GetOrCreateNodeWithName<Folder>("Results");
+                                    node = results;
+                                }
+                                else
+                                {
+                                    node = inputs;
+                                }
+                            }
+                            else
+                            {
+                                node = results;
+                            }
+
+                            node.GetOrCreateNodeWithName<Parameter>(stringTable.Intern(message.TrimEnd(':')));
+                            return;
+                        }
+                    }
+                    else if (task.Name == "MSBuild")
+                    {
+                        if (message.StartsWith(Strings.GlobalPropertiesPrefix) ||
+                        Strings.AdditionalPropertiesPrefix.IsMatch(message) ||
+                        Strings.OverridingGlobalPropertiesPrefix.IsMatch(message) ||
+                        message.StartsWith(Strings.RemovingPropertiesPrefix))
+                        {
+                            node.GetOrCreateNodeWithName<Folder>(message);
+                            return;
+                        }
+
+                        node = node.FindLastChild<Folder>();
+                        if (message[0] == ' ' && message[1] == ' ')
+                        {
+                            message = message.Substring(2);
+                        }
+
+                        var kvp = TextUtilities.ParseNameValue(message);
+                        if (kvp.Value == "")
+                        {
+                            nodeToAdd = new Item
+                            {
+                                Text = stringTable.Intern(kvp.Key)
+                            };
+                        }
+                        else
+                        {
+                            nodeToAdd = new Property
+                            {
+                                Name = stringTable.Intern(kvp.Key),
+                                Value = stringTable.Intern(kvp.Value)
+                            };
+                        }
+                    }
+                }
+            }
+            else if (args.BuildEventContext?.TargetId > 0)
+            {
+                node = construction
+                    .GetOrAddProject(args.BuildEventContext.ProjectContextId)
+                    .GetTargetById(args.BuildEventContext.TargetId);
+
+                if (Strings.IsTaskSkipped.Match(message).Success)
+                {
+                    messageNode.IsLowRelevance = true;
+                }
+            }
+            else if (args.BuildEventContext?.ProjectContextId > 0)
+            {
+                var project = construction.GetOrAddProject(args.BuildEventContext.ProjectContextId);
+                node = project;
+
+                if (Strings.IsTargetSkipped(message))
+                {
+                    var targetName = stringTable.Intern(TextUtilities.ParseQuotedSubstring(message));
+                    if (targetName != null)
+                    {
+                        node = project.GetOrAddTargetByName(targetName);
+                        messageNode.IsLowRelevance = true;
+                    }
+                }
+            }
+            else if (args.BuildEventContext.EvaluationId != -1)
+            {
+                node = construction.EvaluationFolder;
+
+                var project = node.FindChild<ProjectEvaluation>(p => p.Id == args.BuildEventContext.EvaluationId);
+                if (project != null)
+                {
+                    node = project;
+                }
+
+                if (Strings.IsPropertyReassignmentMessage(message))
+                {
+                    var properties = node.GetOrCreateNodeWithName<Folder>(Strings.Properties, true);
+                    node = properties.GetOrCreateNodeWithName<Folder>(Strings.GetPropertyName(message));
+                }
+
+                if (node != null && node.FindChild<Message>(message) != null)
+                {
+                    // avoid duplicate messages
+                    return;
+                }
+            }
+
+            if (node == null)
+            {
+                node = construction.Build;
+
+                if (Strings.IsEvaluationMessage(message))
+                {
+                    if (!evaluationMessagesAlreadySeen.Add(message))
+                    {
+                        return;
+                    }
+
+                    node = construction.EvaluationFolder;
+                }
+                else if (Strings.PropertyReassignment.IsMatch(message))
+                {
+                    if (!evaluationMessagesAlreadySeen.Add(message))
+                    {
+                        return;
+                    }
+                    var properties = construction.EvaluationFolder.GetOrCreateNodeWithName<Folder>(Strings.Properties);
+                    node = properties.GetOrCreateNodeWithName<Folder>(Strings.GetPropertyName(message));
+                }
+                else if (Strings.IsTargetDoesNotExistAndWillBeSkipped(message))
+                {
+                    var folder = construction.EvaluationFolder;
+                    node = folder;
+                    messageNode.IsLowRelevance = true;
+                }
+                else if (args.BuildEventContext != null && (args.BuildEventContext.NodeId == 0 &&
+                       args.BuildEventContext.ProjectContextId == 0 &&
+                       args.BuildEventContext.ProjectInstanceId == 0 &&
+                       args.BuildEventContext.TargetId == 0 &&
+                       args.BuildEventContext.TaskId == 0))
+                {
+                    // must be Detailed Build Summary
+                    // https://github.com/Microsoft/msbuild/blob/master/src/XMakeBuildEngine/BackEnd/Components/Scheduler/Scheduler.cs#L509
+                    DetailedSummary.AppendLine(message);
+                    return;
+                }
+
+            }
+
+            node.AddChild(nodeToAdd);
+        }
+
+        public static void HandleThereWasAConflict(Parameter parameter, string message, StringCache stringTable)
+        {
+            var numberOfLeadingSpaces = TextUtilities.GetNumberOfLeadingSpaces(message);
+            TreeNode node = parameter;
+            switch (numberOfLeadingSpaces)
+            {
+                case 0:
+                    parameter.AddChild(new Item()
+                    {
+                        Text = stringTable.Intern(message)
+                    });
+                    break;
+                case 4:
+                    node = parameter.LastChild as TreeNode ?? node;
+                    Add(node, message, 4);
+                    break;
+                case 6:
+                    {
+                        if (parameter.LastChild is TreeNode item)
+                        {
+                            node = item;
+                            if (item.LastChild is TreeNode item2)
+                            {
+                                node = item2;
+                            }
+                        }
+                        Add(node, message, 6);
+                    }
+                    break;
+                case 8:
+                    {
+                        if (parameter.LastChild is TreeNode item)
+                        {
+                            node = item;
+                            if (item.LastChild is TreeNode item2)
+                            {
+                                node = item2;
+                                if (item2.LastChild is TreeNode item3)
+                                {
+                                    node = item3;
+                                }
+                            }
+                        }
+                        Add(node, message, 8);
+                    }
+                    break;
+                default:
+                    Add(node, message, 0);
+                    break;
+            }
+
+            void Add(TreeNode parent, string text, int spaces)
+            {
+                text = text.Substring(spaces);
+                parent.AddChild(new Item
+                {
+                    Text = stringTable.Intern(text)
+                });
+            }
+        }
+
+        /// <summary>
+        /// Handler for a TaskCommandLine log event. Sets the command line arguments on the appropriate task. 
+        /// </summary>
+        /// <param name="args">The <see cref="TaskCommandLineEventArgs"/> instance containing the event data.</param>
+        public bool AddCommandLine(TaskCommandLineEventArgs args)
+        {
+            var buildEventContext = args.BuildEventContext;
+            if (buildEventContext.ProjectContextId == BuildEventContext.InvalidProjectContextId ||
+                buildEventContext.TargetId == BuildEventContext.InvalidTargetId ||
+                buildEventContext.TaskId == BuildEventContext.InvalidTaskId)
+            {
+                return false;
+            }
+
+            var project = construction.GetOrAddProject(args.BuildEventContext.ProjectContextId);
+            var target = project.GetTargetById(args.BuildEventContext.TargetId);
+
+            // task can be null as per https://github.com/KirillOsenkov/MSBuildStructuredLog/issues/136
+            var task = target.GetTaskById(args.BuildEventContext.TaskId);
+            if (task != null)
+            {
+                task.CommandLineArguments = stringTable.Intern(args.CommandLine);
+                return true;
+            }
+
+            return false;
+        }
+    }
+}