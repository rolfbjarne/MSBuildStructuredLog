--- conflicted
+++ resolved
@@ -1,62 +1,54 @@
-﻿<Project Sdk="Microsoft.NET.Sdk">
-  <PropertyGroup>
-    <TargetFrameworks>net472;net5.0-windows</TargetFrameworks>
-    <OutputType>WinExe</OutputType>
-    <UseWPF>true</UseWPF>
-    <ImportWindowsDesktopTargets>true</ImportWindowsDesktopTargets>
-    <Prefer32Bit Condition="$(Prefer32Bit)==''">false</Prefer32Bit>
-    <ApplicationIcon>StructuredLogger.ico</ApplicationIcon>
-    <AutoGenerateBindingRedirects>false</AutoGenerateBindingRedirects>
-    <Company>Microsoft</Company>
-    <Product>MSBuild Structured Log Viewer</Product>
-    <AssemblyTitle>MSBuild Structured Log Viewer</AssemblyTitle>
-  </PropertyGroup>
-  <PropertyGroup Condition="'$(TargetFramework)' == 'net472'">
-    <NuspecFileName>MSBuildStructuredLogViewer</NuspecFileName>
-    <ChocolateyFileName>msbuild-structured-log-viewer</ChocolateyFileName>
-  </PropertyGroup>
-  <ItemGroup>
-    <PackageReference Include="AdonisUI" Version="1.16.0" />
-    <PackageReference Include="AdonisUI.ClassicTheme" Version="1.16.0" />
-    <PackageReference Include="AvalonEdit" Version="6.0.1" />
-    <PackageReference Include="Microsoft.Build.Locator" Version="1.4.1" ExcludeAssets="build" />
-    <PackageReference Include="Nerdbank.GitVersioning" Version="$(NuGetVersionNerdbankGitVersioning)" PrivateAssets="all" />
-    <PackageReference Include="squirrel.windows" Version="1.4.4" />
-    <PackageReference Include="System.ValueTuple" Version="4.5.0" />
-    <PackageReference Include="System.IO.Compression" Version="4.3.0" />
-    <PackageReference Include="Microsoft.NETFramework.ReferenceAssemblies" Version="1.0.0" />
-    <PackageReference Include="AutomaticGraphLayout.WpfGraphControl" Version="1.1.11" />
-  </ItemGroup>
-  <ItemGroup>
-    <ProjectReference Include="..\StructuredLogger\StructuredLogger.csproj" />
-    <ProjectReference Include="..\StructuredLogViewer.Core\StructuredLogViewer.Core.csproj" />
-    <ProjectReference Include="..\TaskRunner\TaskRunner.csproj" />
-  </ItemGroup>
-  <ItemGroup>
-    <Resource Include="StructuredLogger.ico" />
-  </ItemGroup>
-  <ItemGroup>
-    <EmbeddedResource Include="Resources\SolutionFile.xshd" />
-  </ItemGroup>
-<<<<<<< HEAD
-  <ItemGroup>
-    <Page Update="Controls\TracingControl.xaml">
-      <XamlRuntime>$(DefaultXamlRuntime)</XamlRuntime>
-    </Page>
-  </ItemGroup>
-=======
-  <Target Name="CopyTaskRunnerDll" BeforeTargets="GetCopyToOutputDirectoryItems" Condition="$(TargetFramework) == 'net472'">
-    <PropertyGroup>
-      <CoreTaskRunnerOutDir>$([System.IO.Path]::GetFullPath(`$(OutDir)\..\..\..\TaskRunner\$(Configuration)\net5.0`))\</CoreTaskRunnerOutDir>
-    </PropertyGroup>
-    <ItemGroup>
-      <TaskRunnerFile Include="$(CoreTaskRunnerOutDir)TaskRunner.dll" />
-      <TaskRunnerFile Include="$(CoreTaskRunnerOutDir)TaskRunner.runtimeconfig.json" />
-    </ItemGroup>
-    <Copy SourceFiles="@(TaskRunnerFile)"
-        Condition="Exists(@(TaskRunnerFile->'%(FullPath)'))"
-        DestinationFolder="$(OutDir)"
-        SkipUnchangedFiles="True" />
-  </Target>
->>>>>>> e8373fe4
+﻿<Project Sdk="Microsoft.NET.Sdk">
+  <PropertyGroup>
+    <TargetFrameworks>net472;net5.0-windows</TargetFrameworks>
+    <OutputType>WinExe</OutputType>
+    <UseWPF>true</UseWPF>
+    <ImportWindowsDesktopTargets>true</ImportWindowsDesktopTargets>
+    <Prefer32Bit Condition="$(Prefer32Bit)==''">false</Prefer32Bit>
+    <ApplicationIcon>StructuredLogger.ico</ApplicationIcon>
+    <AutoGenerateBindingRedirects>false</AutoGenerateBindingRedirects>
+    <Company>Microsoft</Company>
+    <Product>MSBuild Structured Log Viewer</Product>
+    <AssemblyTitle>MSBuild Structured Log Viewer</AssemblyTitle>
+  </PropertyGroup>
+  <PropertyGroup Condition="'$(TargetFramework)' == 'net472'">
+    <NuspecFileName>MSBuildStructuredLogViewer</NuspecFileName>
+    <ChocolateyFileName>msbuild-structured-log-viewer</ChocolateyFileName>
+  </PropertyGroup>
+  <ItemGroup>
+    <PackageReference Include="AdonisUI" Version="1.16.0" />
+    <PackageReference Include="AdonisUI.ClassicTheme" Version="1.16.0" />
+    <PackageReference Include="AvalonEdit" Version="6.0.1" />
+    <PackageReference Include="Microsoft.Build.Locator" Version="1.4.1" ExcludeAssets="build" />
+    <PackageReference Include="Nerdbank.GitVersioning" Version="$(NuGetVersionNerdbankGitVersioning)" PrivateAssets="all" />
+    <PackageReference Include="squirrel.windows" Version="1.4.4" />
+    <PackageReference Include="System.ValueTuple" Version="4.5.0" />
+    <PackageReference Include="System.IO.Compression" Version="4.3.0" />
+    <PackageReference Include="Microsoft.NETFramework.ReferenceAssemblies" Version="1.0.0" />
+    <PackageReference Include="AutomaticGraphLayout.WpfGraphControl" Version="1.1.11" />
+  </ItemGroup>
+  <ItemGroup>
+    <ProjectReference Include="..\StructuredLogger\StructuredLogger.csproj" />
+    <ProjectReference Include="..\StructuredLogViewer.Core\StructuredLogViewer.Core.csproj" />
+    <ProjectReference Include="..\TaskRunner\TaskRunner.csproj" />
+  </ItemGroup>
+  <ItemGroup>
+    <Resource Include="StructuredLogger.ico" />
+  </ItemGroup>
+  <ItemGroup>
+    <EmbeddedResource Include="Resources\SolutionFile.xshd" />
+  </ItemGroup>
+  <Target Name="CopyTaskRunnerDll" BeforeTargets="GetCopyToOutputDirectoryItems" Condition="$(TargetFramework) == 'net472'">
+    <PropertyGroup>
+      <CoreTaskRunnerOutDir>$([System.IO.Path]::GetFullPath(`$(OutDir)\..\..\..\TaskRunner\$(Configuration)\net5.0`))\</CoreTaskRunnerOutDir>
+    </PropertyGroup>
+    <ItemGroup>
+      <TaskRunnerFile Include="$(CoreTaskRunnerOutDir)TaskRunner.dll" />
+      <TaskRunnerFile Include="$(CoreTaskRunnerOutDir)TaskRunner.runtimeconfig.json" />
+    </ItemGroup>
+    <Copy SourceFiles="@(TaskRunnerFile)"
+        Condition="Exists(@(TaskRunnerFile->'%(FullPath)'))"
+        DestinationFolder="$(OutDir)"
+        SkipUnchangedFiles="True" />
+  </Target>
 </Project>